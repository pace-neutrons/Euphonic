--- conflicted
+++ resolved
@@ -62,7 +62,6 @@
 
     stages {
 
-<<<<<<< HEAD
         stage("Parallel environments") {
 
             parallel {
@@ -90,10 +89,7 @@
                                     conda create --name py python=3.6.0 -y &&
                                     conda activate py &&
                                     python -m pip install --upgrade --user pip &&
-                                    python -m pip install numpy &&
-                                    python -m pip install matplotlib &&
-                                    python -m pip install tox==3.14.5 &&
-                                    python -m pip install pylint==2.4.4 &&
+                                    python -m pip install -r tests_and_analysis/jenkins_requirements.txt &&
                                     export CC=gcc
                                 """
                             }
@@ -138,36 +134,14 @@
                                 }
                             }
                         }
-=======
-        stage("Checkout") {
-            steps {
-                setGitHubBuildStatus("pending", "Build and tests are starting...")
-                echo "Branch: ${env.BRANCH_NAME}"
-                checkout scm
-            }
-        }
-
-        stage("Set up environment") {
-            steps {
-                script {
-                    if (isUnix()) {
-                        sh """
-                            module load conda/3 &&
-                            conda config --append channels free &&
-                            module load gcc &&
-                            conda create --name py python=3.6.0 -y &&
-                            conda activate py &&
-                            python -m pip install --upgrade --user pip &&
-                            python -m pip install -r tests_and_analysis/jenkins_requirements.txt &&
-                            export CC=gcc
-                        """
->>>>>>> c57701e2
                     }
 
                     post {
 
                         always {
                             junit 'tests_and_analysis/test/reports/junit_report*.xml'
+                        
+                            publishCoverage adapters: [coberturaAdapter('tests_and_analysis/test/reports/coverage.xml')]
                         }
 
                         success {
