--- conflicted
+++ resolved
@@ -10,13 +10,9 @@
 deps =
     mock
     numpy
-<<<<<<< HEAD
     matplotlib
     pytest==5.4.1
     coverage==5.0.4
-=======
-    pytest
->>>>>>> e2037b9e
 commands_pre =
     python -m pip install .[matplotlib]
 commands =
