from argparse import ArgumentParser
from math import ceil
from typing import List, Optional

import matplotlib.style
import numpy as np

from euphonic import ureg, ForceConstants
from euphonic.cli.utils import (_calc_modes_kwargs, _brille_calc_modes_kwargs,
                                _compose_style, _get_cli_parser,
                                _get_debye_waller, _get_energy_bins,
                                _get_q_distance, _get_pdos_weighting,
                                _arrange_pdos_groups, _plot_label_kwargs)
from euphonic.cli.utils import (load_data_from_file, get_args,
                                matplotlib_save_or_show)
import euphonic.plot
from euphonic.powder import (sample_sphere_dos, sample_sphere_pdos,
                             sample_sphere_structure_factor)
from euphonic.spectra import apply_kinematic_constraints
from euphonic.styles import base_style, intensity_widget_style
import euphonic.util

# Dummy tqdm function if tqdm progress bars unavailable
try:
    from tqdm.auto import tqdm
except ModuleNotFoundError:
    try:
        from tqdm import tqdm
    except ModuleNotFoundError:
        def tqdm(sequence):
            return sequence


def get_parser() -> ArgumentParser:

    parser, sections = _get_cli_parser(
        features={'read-fc', 'pdos-weighting', 'ins-weighting',
                  'powder', 'plotting', 'ebins', 'q-e', 'map',
<<<<<<< HEAD
                  'brille'})
=======
                  'kinematic'})
>>>>>>> aa3cc287

    sections['q'].description = (
        '"GRID" options relate to Monkhorst-Pack sampling for the '
        'Debye-Waller factor, and only apply when --weighting=coherent and '
        '--temperature is set. "NPTS" options determine spherical groups of '
        'q-points for powder-averaging. "Q" options relate to the sphere '
        'sizes (i.e. radial distances).')

    sections['q'].add_argument('--q-min', type=float, default=0., dest='q_min',
                               help="Minimum |q| in 1/LENGTH_UNIT")
    sections['q'].add_argument('--q-max', type=float, default=3., dest='q_max',
                               help="Maximum |q| in 1/LENGTH_UNIT")
    sections['plotting'].add_argument('--no-widgets', action='store_true',
                                      dest='disable_widgets', default=False,
                                      help=("Don't use Matplotlib widgets to "
                                            "enable interactive setting of "
                                            "colormap intensity limits"))


    kinematic = parser.add_argument_group('Kinematic constraints')
    e_lims = kinematic.add_mutually_exclusive_group()

    e_lims.add_argument('--e-incident', '--e-i', dest='e_i',
                        type=float, default=None,
                        help="Incident energy for direct-geometry constraints")
    e_lims.add_argument('--e-final', '--e-f', dest='e_f',
                        type=float, default=None,
                        help="Final energy for indirect-geometry constraints")
    kinematic.add_argument(
        '--angle-range', nargs=2, type=float, dest='angle_range',
        default=[0., 180.],
        help=("Range of scattering angles (2θ) in degrees. These lower/upper "
              "bounds are used with incident/final energy to determine "
              "accessible (|q|, ω) region."))
    return parser


def main(params: Optional[List[str]] = None) -> None:
    args = get_args(get_parser(), params)
    calc_modes_kwargs = _calc_modes_kwargs(args)

    # Make sure we get an error if accessing NPTS inappropriately
    if args.npts_density is not None:
        args.npts = None

    fc = load_data_from_file(args.filename, verbose=True)
    if not isinstance(fc, ForceConstants):
        raise TypeError('Force constants are required to use the '
                        'euphonic-powder-map tool')
    if args.pdos is not None and args.weighting == 'coherent':
        raise ValueError('"--pdos" is only compatible with '
                         '"--weighting" options that include dos')

    if args.use_brille:
        from euphonic.brille import BrilleInterpolator
        fc = BrilleInterpolator.from_force_constants(
            fc, grid_type=args.brille_grid_type,
            grid_npts=args.brille_npts,
            grid_density=args.brille_npts_density,
            interpolation_kwargs=calc_modes_kwargs)
        calc_modes_kwargs = _brille_calc_modes_kwargs(args)

    print("Setting up dimensions...")
    q_min = _get_q_distance(args.length_unit, args.q_min)
    q_max = _get_q_distance(args.length_unit, args.q_max)
    recip_length_unit = q_min.units

    n_q_bins = ceil((args.q_max - args.q_min) / args.q_spacing)
    q_bin_edges = np.linspace(q_min.magnitude, q_max.magnitude, n_q_bins + 1,
                              endpoint=True) * recip_length_unit
    q_bin_centers = (q_bin_edges[:-1] + q_bin_edges[1:]) / 2

    # Use X-point modes to estimate frequency range, set up energy bins
    # (Not Gamma in case there are only 3 branches; value would be zero!)
    modes = fc.calculate_qpoint_frequencies(
        np.array([[0., 0., 0.5]]), **calc_modes_kwargs)
    modes.frequencies_unit = args.energy_unit

    if args.e_i is not None and args.e_max is None:
        emax = args.e_i
    else:
        emax = args.e_max

    energy_bins = _get_energy_bins(
        modes, args.ebins + 1, emin=args.e_min, emax=emax,
        headroom=1.2)  # Generous headroom as we only checked one q-point

    if args.weighting in ('coherent',):
        # Compute Debye-Waller factor once for re-use at each mod(q)
        # (If temperature is not set, this will be None.)
        if args.temperature is not None:
            temperature = args.temperature * ureg('K')
            dw = _get_debye_waller(temperature, fc, grid=args.grid,
                                   grid_spacing=(args.grid_spacing
                                                 * recip_length_unit),
                                   **calc_modes_kwargs)
        else:
            temperature = None
            dw = None

    print(f"Sampling {n_q_bins} |q| shells between {q_min:~P} and {q_max:~P}")

    z_data = np.empty((n_q_bins, len(energy_bins) - 1))

    for q_index in tqdm(range(n_q_bins)):
        q = q_bin_centers[q_index]

        if args.npts_density is not None:
            npts = ceil(args.npts_density * (q / recip_length_unit)**2)
            npts = max(args.npts_min,
                       min(args.npts_max, npts))
        else:
            npts = args.npts

        if args.weighting == 'dos' and args.pdos is None:
            spectrum_1d = sample_sphere_dos(
                fc, q,
                npts=npts, sampling=args.sampling, jitter=args.jitter,
                energy_bins=energy_bins,
                **calc_modes_kwargs)
        elif 'dos' in args.weighting:
            spectrum_1d_col = sample_sphere_pdos(
                    fc, q,
                    npts=npts, sampling=args.sampling, jitter=args.jitter,
                    energy_bins=energy_bins,
                    weighting=_get_pdos_weighting(args.weighting),
                    **calc_modes_kwargs)
            spectrum_1d = _arrange_pdos_groups(spectrum_1d_col, args.pdos)
        elif args.weighting == 'coherent':
            spectrum_1d = sample_sphere_structure_factor(
                fc, q,
                dw=dw,
                temperature=temperature,
                sampling=args.sampling, jitter=args.jitter,
                npts=npts,
                energy_bins=energy_bins,
                **calc_modes_kwargs)

        z_data[q_index, :] = spectrum_1d.y_data.magnitude

    print(f"Final npts: {npts}")

    spectrum = euphonic.Spectrum2D(q_bin_edges, energy_bins,
                                   z_data * spectrum_1d.y_data.units)

    if args.q_broadening or args.energy_broadening:
        spectrum = spectrum.broaden(
            x_width=(args.q_broadening * recip_length_unit
                     if args.q_broadening else None),
            y_width=(args.energy_broadening * energy_bins.units
                     if args.energy_broadening else None),
            shape=args.shape)

    if not (args.e_i is None and args.e_f is None):
        print("Applying kinematic constraints")
        energy_unit = args.energy_unit
        e_i = args.e_i * ureg(energy_unit) if (args.e_i is not None) else None
        e_f = args.e_f * ureg(energy_unit) if (args.e_f is not None) else None
        spectrum = apply_kinematic_constraints(spectrum,
            e_i=e_i, e_f=e_f, angle_range=args.angle_range)

    print(f"Plotting figure: max intensity "
          f"{np.nanmax(spectrum.z_data.magnitude) * spectrum.z_data.units:~P}")
    plot_label_kwargs = _plot_label_kwargs(
        args, default_xlabel=f"|q| / {q_min.units:~P}",
        default_ylabel=f"Energy / {spectrum.y_data.units:~P}")

    if args.save_json:
        spectrum.to_json_file(args.save_json)
    if args.disable_widgets:
        base = [base_style]
    else:
        base = [base_style, intensity_widget_style]
    style = _compose_style(user_args=args, base=base)
    with matplotlib.style.context(style):
        fig = euphonic.plot.plot_2d(spectrum,
                                    vmin=args.vmin,
                                    vmax=args.vmax,
                                    **plot_label_kwargs)

        if args.disable_widgets is False:
            # TextBox only available from mpl 2.1.0
            try:
                from matplotlib.widgets import TextBox
            except ImportError:
                args.disable_widgets = True

        if args.disable_widgets is False:
            min_label = f'Min Intensity ({spectrum.z_data.units:~P})'
            max_label = f'Max Intensity ({spectrum.z_data.units:~P})'
            boxw = 0.15
            boxh = 0.05
            x0 = 0.1 + len(min_label)*0.01
            y0 = 0.025
            axmin = fig.add_axes([x0, y0, boxw, boxh])
            axmax = fig.add_axes([x0, y0 + 0.075, boxw, boxh])
            image = fig.get_axes()[0].images[0]
            cmin, cmax = image.get_clim()
            pad = 0.05
            fmt_str = '.2e' if cmax < 0.1 else '.2f'
            minbox = TextBox(axmin, min_label,
                             initial=f'{cmin:{fmt_str}}', label_pad=pad)
            maxbox = TextBox(axmax, max_label,
                             initial=f'{cmax:{fmt_str}}', label_pad=pad)

            def update_min(min_val):
                image.set_clim(vmin=float(min_val))
                fig.canvas.draw()

            def update_max(max_val):
                image.set_clim(vmax=float(max_val))
                fig.canvas.draw()
            minbox.on_submit(update_min)
            maxbox.on_submit(update_max)

        matplotlib_save_or_show(save_filename=args.save_to)<|MERGE_RESOLUTION|>--- conflicted
+++ resolved
@@ -36,11 +36,7 @@
     parser, sections = _get_cli_parser(
         features={'read-fc', 'pdos-weighting', 'ins-weighting',
                   'powder', 'plotting', 'ebins', 'q-e', 'map',
-<<<<<<< HEAD
-                  'brille'})
-=======
-                  'kinematic'})
->>>>>>> aa3cc287
+                  'brille', 'kinematic'})
 
     sections['q'].description = (
         '"GRID" options relate to Monkhorst-Pack sampling for the '
