--- conflicted
+++ resolved
@@ -10,13 +10,8 @@
 deps =
     mock
     numpy
-<<<<<<< HEAD
-    pytest
-    euphonic[matplotlib,phonopy_reader]=={env:EUPHONIC_VERSION}
-=======
     pytest==5.4.1
     coverage==5.0.4
-    euphonic[matplotlib]=={env:EUPHONIC_VERSION}
->>>>>>> 67d71a6b
+    euphonic[matplotlib,phonopy_reader]=={env:EUPHONIC_VERSION}
 commands =
     python tests_and_analysis/test/run_tests.py --report