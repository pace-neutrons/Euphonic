[build-system]
build-backend = 'mesonpy'
requires = ["meson-python",
            "meson>=1.6",
            "ninja",
            "packaging",
            "numpy>=1.24.0"]

[tool.meson-python.args]
setup = ['--vsenv']

[project]
name = "Euphonic"
description = "Euphonic calculates phonon bandstructures and inelastic neutron scattering intensities from modelling code output (e.g. CASTEP)"
requires-python = ">=3.10"
readme = "README.rst"
license = {text = "GPLv3"}
keywords = [
    "Python",
    "physics",
    "phonons",
    "inelastic neutron scattering",
    "CASTEP",
    "Phonopy",
    "force constants"
]
classifiers = [
    "Development Status :: 4 - Beta",
    "Environment :: Console",
    "Intended Audience :: Science/Research",
    "License :: OSI Approved :: GNU General Public License v3 (GPLv3)",
    "Programming Language :: C",
    "Programming Language :: Python :: 3",
    "Topic :: Scientific/Engineering :: Physics",
]
dependencies = [
    "packaging",
    "numpy>=1.24.0",
    "scipy>=1.10",
    "seekpath>=1.1.0",
    "spglib>=1.9.4",
    "pint>=0.22",
    "threadpoolctl>=3.0.0",
    "toolz>=0.12.1",
]
dynamic = ["version"]

[project.urls]
Homepage = "https://github.com/pace-neutrons/Euphonic"
Repository = "https://github.com/pace-neutrons/Euphonic.git"
"Bug Tracker" = "https://github.com/pace-neutrons/Euphonic/issues"
documentation = "https://euphonic.readthedocs.io/en/stable/"

[project.optional-dependencies]
matplotlib = ["matplotlib>=3.8.0"]
phonopy_reader = ["h5py>=3.6.0", "PyYAML>=6.0"]  # Deprecated, will be removed in future versions.
phonopy-reader = ["h5py>=3.6.0", "PyYAML>=6.0"]
brille = ["brille>=0.7.0"]
test = ["mock", "pytest~=7.0", "coverage", "pytest-mock", "pytest-lazy-fixture", "pytest-xvfb", "python-slugify"]
ci = ["tox==4.23.2"]

[project.scripts]
euphonic-brille-convergence = "euphonic.cli.brille_convergence:main"
euphonic-dispersion = "euphonic.cli.dispersion:main"
euphonic-dos = "euphonic.cli.dos:main"
euphonic-optimise-dipole-parameter = "euphonic.cli.optimise_dipole_parameter:main"
euphonic-show-sampling = "euphonic.cli.show_sampling:main"
euphonic-intensity-map = "euphonic.cli.intensity_map:main"
euphonic-powder-map = "euphonic.cli.powder_map:main"

[tool.ruff]
line-length = 79
target-version = "py310"

[tool.ruff.lint]
preview = true
explicit-preview-rules = true
select = [
<<<<<<< HEAD
       "I",       # isort
       "F401",    # unused-import
       # "F821",    # undefined-name   # This is useful for missing imports, but currently catches a few other things
       "W291",    # trailing-whitespace
       "W293",    # blank-line-with-whitespace
       "B006",    # mutable-argument-default
       "PLR0203", # no-staticmethod-decorator
]

[tool.ruff.lint.isort]
force-sort-within-sections = true
=======
       "RET505", # superfluous-else-return
       "RET506", # superfluous-else-raise
       "W291", # trailing-whitespace
       "W293", # blank-line-with-whitespace
       "B006", # mutable-argument-default
       "PLR0203", # no-staticmethod-decorator
       "PLR5501", # collapsible-else-if
]
>>>>>>> 5bf7db65
<|MERGE_RESOLUTION|>--- conflicted
+++ resolved
@@ -76,7 +76,6 @@
 preview = true
 explicit-preview-rules = true
 select = [
-<<<<<<< HEAD
        "I",       # isort
        "F401",    # unused-import
        # "F821",    # undefined-name   # This is useful for missing imports, but currently catches a few other things
@@ -84,17 +83,11 @@
        "W293",    # blank-line-with-whitespace
        "B006",    # mutable-argument-default
        "PLR0203", # no-staticmethod-decorator
+       "PLR5501", # collapsible-else-if
+       "RET505",  # superfluous-else-return
+       "RET506",  # superfluous-else-raise
 ]
 
 [tool.ruff.lint.isort]
 force-sort-within-sections = true
-=======
-       "RET505", # superfluous-else-return
-       "RET506", # superfluous-else-raise
-       "W291", # trailing-whitespace
-       "W293", # blank-line-with-whitespace
-       "B006", # mutable-argument-default
-       "PLR0203", # no-staticmethod-decorator
-       "PLR5501", # collapsible-else-if
-]
->>>>>>> 5bf7db65
+
