import json

import pytest
import numpy as np
import numpy.testing as npt

from euphonic import ForceConstants, ureg
from euphonic.util import mp_grid
from tests_and_analysis.test.utils import (
    get_castep_path, get_test_qpts, sum_at_degenerate_modes)
from tests_and_analysis.test.euphonic_test.test_qpoint_frequencies import (
    check_qpt_freqs, get_expected_qpt_freqs)
from tests_and_analysis.test.euphonic_test.test_force_constants import (
    get_fc, get_fc_path)


class TestForceConstantsCalculateQPointFrequencies:

    def get_lzo_fc():
        return ForceConstants.from_castep(
            get_castep_path('LZO', 'La2Zr2O7.castep_bin'))

    lzo_params = [
        (get_lzo_fc(), 'LZO',
         [get_test_qpts(), {}], 'LZO_no_asr_qpoint_frequencies.json'),
        (get_lzo_fc(), 'LZO',
         [get_test_qpts(), {'asr': 'realspace'}],
         'LZO_realspace_qpoint_frequencies.json')]

    def get_quartz_fc():
        return ForceConstants.from_castep(
            get_castep_path('quartz', 'quartz.castep_bin'))

    quartz_params = [
        (get_quartz_fc(), 'quartz',
         [get_test_qpts(), {'asr': 'reciprocal', 'splitting': False}],
         'quartz_reciprocal_qpoint_frequencies.json'),
        (get_quartz_fc(), 'quartz',
         [get_test_qpts(), {'asr': 'reciprocal', 'splitting': False,
                            'dipole_parameter': 0.75}],
         'quartz_reciprocal_qpoint_frequencies.json'),
        (get_quartz_fc(), 'quartz',
         [get_test_qpts('split'), {'asr': 'reciprocal', 'splitting': True,
                                   'insert_gamma': False}],
         'quartz_split_reciprocal_qpoint_frequencies.json'),
        (get_quartz_fc(), 'quartz',
         [get_test_qpts('split_insert_gamma'),
          {'asr': 'reciprocal', 'splitting': True, 'insert_gamma': True}],
         'quartz_split_reciprocal_qpoint_frequencies.json')]

    @pytest.mark.parametrize(
        'fc, material, all_args, expected_qpoint_frequencies_file',
        lzo_params + quartz_params)
    @pytest.mark.parametrize(
        'reduce_qpts, n_threads',
        [(False, 0), (True, 0), (True, 1), (True, 2)])
    def test_calculate_qpoint_frequencies(
            self, fc, material, all_args, expected_qpoint_frequencies_file,
            reduce_qpts, n_threads):
        func_kwargs = all_args[1]
        func_kwargs['reduce_qpts'] = reduce_qpts
        if n_threads == 0:
            func_kwargs['use_c'] = False
        else:
            func_kwargs['use_c'] = True
            func_kwargs['n_threads'] = n_threads
        qpt_freqs = fc.calculate_qpoint_frequencies(all_args[0], **func_kwargs)
        expected_qpt_freqs = get_expected_qpt_freqs(
            material, expected_qpoint_frequencies_file)
        # Only give gamma-acoustic modes special treatment if the acoustic
        # sum rule has been applied
        tol_kwargs = {}
        if 'asr' in func_kwargs.keys():
            tol_kwargs['acoustic_gamma_atol'] = 0.55
        # Use larger tolerances with reciprocal ASR - formalism works
        # only at gamma but is applied to all q, so problem is less
        # well conditioned leading to larger f.p errors on different systems
        if func_kwargs.get('asr') == 'reciprocal':
            tol_kwargs['frequencies_atol'] = 0.01
        check_qpt_freqs(qpt_freqs,
                        expected_qpt_freqs,
                        **tol_kwargs)

    @pytest.mark.parametrize(
        ('fc, material, all_args, expected_qpoint_frequencies_file, '
         'expected_modg_file'),
        [(get_quartz_fc(),
          'quartz',
          [mp_grid([5, 5, 4]),
           {'return_mode_gradients': True}],
          'quartz_554_full_qpoint_frequencies.json',
          'quartz_554_full_mode_gradients.json'),
         (get_lzo_fc(),
          'LZO',
          [mp_grid([2, 2, 2]),
           {'asr': 'reciprocal', 'return_mode_gradients': True}],
          'lzo_222_full_qpoint_frequencies.json',
          'lzo_222_full_mode_gradients.json')])
    @pytest.mark.parametrize(
        'n_threads',
        [0, 2])
    def test_calculate_qpt_freqs_with_mode_gradients(
            self, fc, material, all_args, expected_qpoint_frequencies_file,
            expected_modg_file, n_threads):
        func_kwargs = all_args[1]
        if n_threads == 0:
            func_kwargs['use_c'] = False
        else:
            func_kwargs['use_c'] = True
            func_kwargs['n_threads'] = n_threads
        qpt_freqs, modg = fc.calculate_qpoint_frequencies(
            all_args[0], **func_kwargs)
        with open(get_fc_path(expected_modg_file), 'r') as fp:
            modg_dict = json.load(fp)
        expected_modg = modg_dict['mode_gradients']*ureg(
                modg_dict['mode_gradients_unit'])
        expected_qpt_freqs = get_expected_qpt_freqs(
            material, expected_qpoint_frequencies_file)
        check_qpt_freqs(qpt_freqs,
                        expected_qpt_freqs)
        assert modg.units == expected_modg.units
        # Mode gradients are derived from eigenvectors - in the case of
        # degenerate modes they may not be in the same order
        summed_modg = sum_at_degenerate_modes(
            modg.magnitude,
            expected_qpt_freqs.frequencies.magnitude)
        summed_expected_modg = sum_at_degenerate_modes(
            expected_modg.magnitude,
            expected_qpt_freqs.frequencies.magnitude)
        npt.assert_allclose(summed_modg, summed_expected_modg,
                            atol=2e-5)

<<<<<<< HEAD
    @pytest.mark.parametrize(
        ('fc, material, all_args, expected_qpoint_frequencies_file, '
         'expected_modw_file'),
        [(get_quartz_fc(),
          'quartz',
          [mp_grid([5, 5, 4]),
           {'return_mode_widths': True}],
          'quartz_554_full_qpoint_frequencies.json',
          'quartz_554_full_mode_widths.json'),
         (get_lzo_fc(),
          'LZO',
          [mp_grid([2, 2, 2]),
           {'asr': 'reciprocal', 'return_mode_widths': True}],
          'lzo_222_full_qpoint_frequencies.json',
          'lzo_222_full_mode_widths.json')])
    @pytest.mark.parametrize(
        'n_threads',
        [0, 2])
    def test_calculate_qpoint_frequencies_with_mode_widths(
            self, fc, material, all_args, expected_qpoint_frequencies_file,
            expected_modw_file, n_threads):
        func_kwargs = all_args[1]
        if n_threads == 0:
            func_kwargs['use_c'] = False
        else:
            func_kwargs['use_c'] = True
            func_kwargs['n_threads'] = n_threads
        qpt_freqs, modw = fc.calculate_qpoint_frequencies(
            all_args[0], **func_kwargs)
        with open(get_fc_path(expected_modw_file), 'r') as fp:
            modw_dict = json.load(fp)
        expected_modw = modw_dict['mode_widths']*ureg(
            modw_dict['mode_widths_unit'])
        expected_qpt_freqs = get_expected_qpt_freqs(
            material, expected_qpoint_frequencies_file)
        check_qpt_freqs(qpt_freqs,
                        expected_qpt_freqs)
        assert modw.units == expected_modw.units
        # Mode widths are derived from eigenvectors - in the case of
        # degenerate modes they may not be in the same order
        summed_modw = sum_at_degenerate_modes(
            modw.magnitude,
            expected_qpt_freqs.frequencies.magnitude)
        summed_expected_modw = sum_at_degenerate_modes(
            expected_modw.magnitude,
            expected_qpt_freqs.frequencies.magnitude)
        npt.assert_allclose(summed_modw, summed_expected_modw,
                            rtol=7e-5)

    def test_calc_qpt_freqs_with_mode_widths_raises_deprecation_warning(self):
        fc = get_fc('quartz')
        with pytest.warns(DeprecationWarning):
            fc.calculate_qpoint_frequencies(get_test_qpts(),
                                            return_mode_widths=True)

    def test_calc_qpt_freqs_with_eta_scale_raises_deprecation_warning(self):
        fc = get_fc('quartz')
        with pytest.warns(DeprecationWarning):
            fc.calculate_qpoint_frequencies(get_test_qpts(),
                                            eta_scale=0.75)

=======
>>>>>>> 51460576
    weights = np.array([0.1, 0.05, 0.05, 0.2, 0.2, 0.15, 0.15, 0.2, 0.1])
    weights_output_split_gamma = np.array([
        0.1, 0.05, 0.025, 0.025, 0.2, 0.1, 0.1, 0.075, 0.075, 0.075, 0.075,
        0.2, 0.1])

    @pytest.mark.parametrize('fc, qpts, weights, expected_weights, kwargs', [
        (get_fc('quartz'), get_test_qpts(), weights, weights, {}),
        (get_fc('quartz'), get_test_qpts('split_insert_gamma'), weights,
         weights_output_split_gamma, {'insert_gamma': True})])
    def test_calculate_qpoint_frequencies_with_weights_sets_weights(
            self, fc, qpts, weights, expected_weights, kwargs):
        qpt_freqs_weighted = fc.calculate_qpoint_frequencies(
            qpts, weights=weights, **kwargs)
        npt.assert_allclose(qpt_freqs_weighted.weights, expected_weights)<|MERGE_RESOLUTION|>--- conflicted
+++ resolved
@@ -130,70 +130,6 @@
         npt.assert_allclose(summed_modg, summed_expected_modg,
                             atol=2e-5)
 
-<<<<<<< HEAD
-    @pytest.mark.parametrize(
-        ('fc, material, all_args, expected_qpoint_frequencies_file, '
-         'expected_modw_file'),
-        [(get_quartz_fc(),
-          'quartz',
-          [mp_grid([5, 5, 4]),
-           {'return_mode_widths': True}],
-          'quartz_554_full_qpoint_frequencies.json',
-          'quartz_554_full_mode_widths.json'),
-         (get_lzo_fc(),
-          'LZO',
-          [mp_grid([2, 2, 2]),
-           {'asr': 'reciprocal', 'return_mode_widths': True}],
-          'lzo_222_full_qpoint_frequencies.json',
-          'lzo_222_full_mode_widths.json')])
-    @pytest.mark.parametrize(
-        'n_threads',
-        [0, 2])
-    def test_calculate_qpoint_frequencies_with_mode_widths(
-            self, fc, material, all_args, expected_qpoint_frequencies_file,
-            expected_modw_file, n_threads):
-        func_kwargs = all_args[1]
-        if n_threads == 0:
-            func_kwargs['use_c'] = False
-        else:
-            func_kwargs['use_c'] = True
-            func_kwargs['n_threads'] = n_threads
-        qpt_freqs, modw = fc.calculate_qpoint_frequencies(
-            all_args[0], **func_kwargs)
-        with open(get_fc_path(expected_modw_file), 'r') as fp:
-            modw_dict = json.load(fp)
-        expected_modw = modw_dict['mode_widths']*ureg(
-            modw_dict['mode_widths_unit'])
-        expected_qpt_freqs = get_expected_qpt_freqs(
-            material, expected_qpoint_frequencies_file)
-        check_qpt_freqs(qpt_freqs,
-                        expected_qpt_freqs)
-        assert modw.units == expected_modw.units
-        # Mode widths are derived from eigenvectors - in the case of
-        # degenerate modes they may not be in the same order
-        summed_modw = sum_at_degenerate_modes(
-            modw.magnitude,
-            expected_qpt_freqs.frequencies.magnitude)
-        summed_expected_modw = sum_at_degenerate_modes(
-            expected_modw.magnitude,
-            expected_qpt_freqs.frequencies.magnitude)
-        npt.assert_allclose(summed_modw, summed_expected_modw,
-                            rtol=7e-5)
-
-    def test_calc_qpt_freqs_with_mode_widths_raises_deprecation_warning(self):
-        fc = get_fc('quartz')
-        with pytest.warns(DeprecationWarning):
-            fc.calculate_qpoint_frequencies(get_test_qpts(),
-                                            return_mode_widths=True)
-
-    def test_calc_qpt_freqs_with_eta_scale_raises_deprecation_warning(self):
-        fc = get_fc('quartz')
-        with pytest.warns(DeprecationWarning):
-            fc.calculate_qpoint_frequencies(get_test_qpts(),
-                                            eta_scale=0.75)
-
-=======
->>>>>>> 51460576
     weights = np.array([0.1, 0.05, 0.05, 0.2, 0.2, 0.15, 0.15, 0.2, 0.1])
     weights_output_split_gamma = np.array([
         0.1, 0.05, 0.025, 0.025, 0.2, 0.1, 0.1, 0.075, 0.075, 0.075, 0.075,
