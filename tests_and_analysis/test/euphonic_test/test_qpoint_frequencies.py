--- conflicted
+++ resolved
@@ -436,35 +436,24 @@
             ('LZO', 'lzo_222_full_qpoint_frequencies.json',
              'lzo_222_full_mode_widths.json',
              'lzo_222_full_adaptive_dos.json',
-<<<<<<< HEAD
              np.arange(0, 100, 0.1)*ureg('meV'),
              {'adaptive_method':'reference'}),
             ('LZO', 'lzo_222_full_qpoint_frequencies.json',
              'lzo_222_full_mode_widths.json',
              'lzo_222_full_adaptive_dos_fast.json',
              np.arange(0, 100, 0.1)*ureg('meV'),
-             {'adaptive_method':'fast'})
-            ])
-=======
-             np.arange(0, 100, 0.1)*ureg('meV')),
+             {'adaptive_method':'fast'}),
             ('quartz', 'toy_quartz_qpoint_frequencies.json',
              'toy_quartz_mode_widths.json',
              'toy_quartz_uneven_adaptive_dos.json',
              np.concatenate((np.arange(0, 15, 0.1),
-                             np.arange(15, 40, 0.2)))*ureg('meV'))])
->>>>>>> e49cf6a4
+                             np.arange(15, 40, 0.2)))*ureg('meV'),
+             {'adaptive_method':'reference'})])
     def test_calculate_dos_with_mode_widths(
             self, material, qpt_freqs_json, mode_widths_json,
             expected_dos_json, ebins, kwargs):
         qpt_freqs = get_qpt_freqs(material, qpt_freqs_json)
-<<<<<<< HEAD
         mode_widths = get_mode_widths(get_fc_dir(), mode_widths_json)
-=======
-        with open(get_fc_path(mode_widths_json), 'r') as fp:
-            modw_dict = json.load(fp)
-        mode_widths = modw_dict['mode_widths']*ureg(
-            modw_dict['mode_widths_unit'])
->>>>>>> e49cf6a4
         dos = qpt_freqs.calculate_dos(
             ebins, mode_widths=mode_widths, **kwargs)
         expected_dos = get_expected_spectrum1d(expected_dos_json)
@@ -501,14 +490,7 @@
             self, material, qpt_freqs_json, mode_widths_json,
             mode_widths_min, ebins):
         qpt_freqs = get_qpt_freqs(material, qpt_freqs_json)
-<<<<<<< HEAD
         mode_widths = get_mode_widths(get_fc_dir(), mode_widths_json)
-=======
-        with open(get_fc_path(mode_widths_json), 'r') as fp:
-            modw_dict = json.load(fp)
-        mode_widths = modw_dict['mode_widths']*ureg(
-            modw_dict['mode_widths_unit'])
->>>>>>> e49cf6a4
         dos = qpt_freqs.calculate_dos(ebins, mode_widths=mode_widths,
                                       mode_widths_min=mode_widths_min)
         mode_widths = np.maximum(
