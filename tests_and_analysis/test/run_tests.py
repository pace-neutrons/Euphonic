import sys
import os
import pytest
import coverage
import argparse

if __name__ == "__main__":

<<<<<<< HEAD
    # Set output file to the reports directory under this file's directory
    test_dir = os.path.dirname(os.path.abspath(__file__))
    xml_filedir = os.path.join(test_dir, "reports")
    if not os.path.exists(xml_filedir):
        os.mkdir(xml_filedir)

    # We may have reports from multiple platforms (windows, linux etc.)
    filename_prefix = "junit_report"
    filenum = 0
    for filename in os.listdir(xml_filedir):
        if filename_prefix in filename:
            filenum += 1
    xml_filepath = os.path.join(test_dir, "reports", "{}{}.xml".format(filename_prefix, filenum))
=======
    # Check whether the recording coverage has been requested
    parser = argparse.ArgumentParser()
    parser.add_argument("--cov", action="store_true")
    parser.add_argument("--report", action="store_true")
    args_parsed = parser.parse_args()
    do_record_coverage = args_parsed.cov
    do_report_results = args_parsed.report

    # Set output directory to the reports directory under this file's directory
    test_dir = os.path.dirname(os.path.abspath(__file__))
    xml_dir = os.path.join(test_dir, "reports")
    if not os.path.exists(xml_dir):
        os.mkdir(xml_dir)

    # Start recording coverage if requested
    cov = None
    if do_record_coverage:
        coveragerc_filepath = os.path.join(test_dir, ".coveragerc")
        cov = coverage.Coverage(config_file=coveragerc_filepath)
        cov.start()
>>>>>>> 67d71a6b

    # Run tests and get the resulting exit code
    # 0 is success, 1-5 are different forms of failure (see pytest docs for details)
    if do_report_results:
        junit_xml_filepath = os.path.join(xml_dir, "junit_report.xml")
        test_exit_code = pytest.main([test_dir, "--junitxml={}".format(junit_xml_filepath)])
    else:
        test_exit_code = pytest.main([test_dir])

    # Report coverage if requested
    if do_record_coverage and cov is not None:
        cov.stop()
        coverage_xml_filepath = os.path.join(xml_dir, "coverage.xml")
        cov.xml_report(outfile=coverage_xml_filepath)

    # Exit with a failure code if there are any errors or failures
    sys.exit(test_exit_code)<|MERGE_RESOLUTION|>--- conflicted
+++ resolved
@@ -6,21 +6,6 @@
 
 if __name__ == "__main__":
 
-<<<<<<< HEAD
-    # Set output file to the reports directory under this file's directory
-    test_dir = os.path.dirname(os.path.abspath(__file__))
-    xml_filedir = os.path.join(test_dir, "reports")
-    if not os.path.exists(xml_filedir):
-        os.mkdir(xml_filedir)
-
-    # We may have reports from multiple platforms (windows, linux etc.)
-    filename_prefix = "junit_report"
-    filenum = 0
-    for filename in os.listdir(xml_filedir):
-        if filename_prefix in filename:
-            filenum += 1
-    xml_filepath = os.path.join(test_dir, "reports", "{}{}.xml".format(filename_prefix, filenum))
-=======
     # Check whether the recording coverage has been requested
     parser = argparse.ArgumentParser()
     parser.add_argument("--cov", action="store_true")
@@ -41,13 +26,19 @@
         coveragerc_filepath = os.path.join(test_dir, ".coveragerc")
         cov = coverage.Coverage(config_file=coveragerc_filepath)
         cov.start()
->>>>>>> 67d71a6b
+
+    # We may have reports from multiple platforms (windows, linux etc.)
+    filename_prefix = "junit_report"
+    filenum = 0
+    for filename in os.listdir(xml_dir):
+        if filename_prefix in filename:
+            filenum += 1
+    xml_filepath = os.path.join(test_dir, "reports", "{}{}.xml".format(filename_prefix, filenum))
 
     # Run tests and get the resulting exit code
     # 0 is success, 1-5 are different forms of failure (see pytest docs for details)
     if do_report_results:
-        junit_xml_filepath = os.path.join(xml_dir, "junit_report.xml")
-        test_exit_code = pytest.main([test_dir, "--junitxml={}".format(junit_xml_filepath)])
+        test_exit_code = pytest.main([test_dir, "--junitxml={}".format(xml_filepath)])
     else:
         test_exit_code = pytest.main([test_dir])
 
