import os
import json
from unittest.mock import patch
from platform import platform

import pytest
import numpy.testing as npt
from packaging import version
from scipy import __version__ as scipy_ver

from euphonic import Spectrum2D
from tests_and_analysis.test.utils import get_data_path, get_castep_path, get_phonopy_path
from tests_and_analysis.test.script_tests.utils import (
    get_script_test_data_path, get_current_plot_image_data, args_to_key)

pytestmark = pytest.mark.matplotlib
# Allow tests with matplotlib marker to be collected and
# deselected if Matplotlib is not installed
try:
    import matplotlib.pyplot
    import euphonic.cli.powder_map
except ModuleNotFoundError:
    pass

graphite_fc_file = get_castep_path('graphite', 'graphite.castep_bin')
nacl_prim_fc_file = get_phonopy_path('NaCl_prim', 'phonopy_nacl.yaml')
powder_map_output_file = os.path.join(get_script_test_data_path(),
                                      'powder-map.json')

quick_calc_params = ['--npts=10', '--npts-min=10', '--q-spacing=1']
powder_map_params = [
    [graphite_fc_file, '-w', 'dos', '--y-label=DOS', '--title=DOS TITLE',
     *quick_calc_params],
    [graphite_fc_file, '--e-min=50', '-u=cm^-1', '--x-label=wavenumber',
     *quick_calc_params, '-w=coherent-dos'],
    [graphite_fc_file, '--e-min=-100', '--e-max=1000', '--ebins=100',
     '--energy-unit=cm^-1', *quick_calc_params],
    [graphite_fc_file, '--energy-broadening=2e-3', '-u=eV',
     *quick_calc_params],
    [graphite_fc_file, '--q-spacing=0.05', '--length-unit=bohr',
     '--q-broadening=0.1', *quick_calc_params],
    [graphite_fc_file, '--qb=0.01', '--eb=1.5', '--shape=lorentz',
     *quick_calc_params],
    [graphite_fc_file, '--asr', *quick_calc_params],
    [graphite_fc_file, '--asr=realspace', '--dipole-parameter=0.75',
     *quick_calc_params],
    [graphite_fc_file, '--e-i=15', '--ebins=50', *quick_calc_params],    
    [graphite_fc_file, '--e-i=15', '--e-max=20', '--ebins=50',
     *quick_calc_params],
    [graphite_fc_file, '--e-f=15', '--ebins=50', '--q-max=16',
     '--angle-range', '20', '230', *quick_calc_params]]
powder_map_params_from_phonopy = [
    [nacl_prim_fc_file],
    [nacl_prim_fc_file, '--temperature=1000', *quick_calc_params],
    [nacl_prim_fc_file, '--v-min=0', '--v-max=1e-10', *quick_calc_params],
    [nacl_prim_fc_file, '--energy-unit=meV', *quick_calc_params],
    [nacl_prim_fc_file, '--weighting=coherent', '--c-map=bone',
     *quick_calc_params],
    [nacl_prim_fc_file, '-w=incoherent-dos', '--pdos=Na', '--no-widget',
     *quick_calc_params],
    [nacl_prim_fc_file, '-w=coherent-plus-incoherent-dos', '--pdos=Cl',
     *quick_calc_params]]
powder_map_params_macos_segfault = [
    [nacl_prim_fc_file, '--temperature=1000', '--weights=coherent',
     *quick_calc_params],
    [nacl_prim_fc_file, '--temperature=1000', '--weighting=coherent',
     *quick_calc_params]]
powder_map_params_brille = [[graphite_fc_file, '--use-brille',
                             '--brille-npts', '10',
                             '--brille-grid-type', 'nest',
                             '-w', 'coherent',
                             *quick_calc_params]]


class TestRegression:

    @pytest.fixture
    def inject_mocks(self, mocker):
        # Prevent calls to show so we can get the current figure using
        # gcf()
        mocker.patch('matplotlib.pyplot.show')
        mocker.resetall()

    def teardown_method(self):
        # Ensure figures are closed
        matplotlib.pyplot.close('all')

    def run_powder_map_and_test_result(
            self, powder_map_args, keys_to_omit=None):
        euphonic.cli.powder_map.main(powder_map_args)

        matplotlib.pyplot.gcf().tight_layout()  # Force tick labels to be set
        image_data = get_current_plot_image_data()

        with open(powder_map_output_file, 'r') as expected_data_file:
            # Test deprecated --weights until it is removed
            key = args_to_key(powder_map_args).replace(
                    'weights', 'weighting')
            expected_image_data = json.load(expected_data_file)[key]
        for key, value in image_data.items():
            if keys_to_omit is not None and key in keys_to_omit:
                pass
            elif key == 'extent':
                # Lower bound of y-data (energy) varies by up to ~2e-6 on
                # different systems when --asr is used, compared to
                # the upper bound of 100s of meV this is effectively zero,
                # so increase tolerance to allow for this
                npt.assert_allclose(value, expected_image_data[key], atol=2e-6)
            elif isinstance(value, list) and isinstance(value[0], float):
                # Errors of 2-4 epsilon seem to be common when using
                # broadening, so slightly increase tolerance
                npt.assert_allclose(value, expected_image_data[key],
                                    atol=1e-14)
            else:
                assert value == expected_image_data[key]

    @pytest.mark.parametrize('powder_map_args', powder_map_params)
    def test_powder_map_plot_image(
            self, inject_mocks, powder_map_args):
        self.run_powder_map_and_test_result(powder_map_args)

    @pytest.mark.phonopy_reader
    @pytest.mark.multiple_extras
    @pytest.mark.parametrize(
        'powder_map_args', powder_map_params_from_phonopy)
    def test_powder_map_plot_image_from_phonopy(
            self, inject_mocks, powder_map_args):
        self.run_powder_map_and_test_result(powder_map_args)

    @pytest.mark.phonopy_reader
    @pytest.mark.multiple_extras
    @pytest.mark.parametrize('powder_map_args', powder_map_params_macos_segfault)
    @pytest.mark.skipif(
        (any([s in platform() for s in ['Darwin', 'macOS']])
         and version.parse(scipy_ver) > version.parse('1.1.0')),
        reason=('Segfaults on some MacOS platforms with Scipy > 1.1.0, may '
                'be related to https://github.com/google/jax/issues/432'))
    def test_powder_map_plot_image_macos_segfault(
            self, inject_mocks, powder_map_args):
        self.run_powder_map_and_test_result(powder_map_args)

    @pytest.mark.brille
    @pytest.mark.multiple_extras
    @pytest.mark.parametrize(
        'powder_map_args', powder_map_params_brille)
    def test_powder_map_plot_image_with_brille(
            self, inject_mocks, powder_map_args):
        # Different numerical results on different platforms
        # unless a very dense, computationally expensive grid
        # is used. Just check that the program runs and a plot
        # is produced, by omitting check of 'data_1'
        self.run_powder_map_and_test_result(powder_map_args,
                                            keys_to_omit=['data_1'])

    @pytest.mark.brille
    @pytest.mark.multiple_extras
    @pytest.mark.parametrize('powder_map_args, expected_kwargs', [
        (['--use-brille', '--brille-npts', '25', '--disable-c'],
         {'grid_npts': 25, 'grid_type': 'trellis',
          'interpolation_kwargs': {'use_c': False}}),
        (['--use-brille', '--brille-grid-type', 'mesh', '--use-c',
          '--n-threads', '2'],
          {'grid_type': 'mesh', 'interpolation_kwargs': {'use_c': True,
                                                         'n_threads': 2}})
    ])
    def test_brille_interpolator_from_force_constants_kwargs_passed(
            self, inject_mocks, mocker, powder_map_args, expected_kwargs):
        from euphonic.brille import BrilleInterpolator
        # Stop execution once from_fc has been called - we're only
        # checking here that the correct arguments have been passed
        # through
        class MockException(Exception):
            pass
        mock = mocker.patch.object(BrilleInterpolator, 'from_force_constants',
                                   side_effect=MockException())
        try:
            euphonic.cli.powder_map.main(
                [graphite_fc_file] + powder_map_args + quick_calc_params)
        except MockException:
            pass
        default_interp_kwargs =  {'asr': None, 'dipole_parameter': 1.0,
                                  'n_threads': None, 'use_c': None}
        default_kwargs = {'grid_type': 'trellis', 'grid_npts': 5000,
                          'grid_density': None}
        expected_interp_kwargs = {
            **default_interp_kwargs,
            **expected_kwargs.pop('interpolation_kwargs', {})}
        expected_kwargs = {**default_kwargs, **expected_kwargs}
        expected_kwargs['interpolation_kwargs'] = expected_interp_kwargs
        assert mock.call_args[1] == expected_kwargs

    @pytest.mark.phonopy_reader
    @pytest.mark.multiple_extras
    @pytest.mark.parametrize('powder_map_args', [
        [nacl_prim_fc_file, '--save-to'],
        [nacl_prim_fc_file, '-s']])
    def test_plot_save_to_file(self, inject_mocks, tmpdir, powder_map_args):
        output_file = str(tmpdir.join('test.png'))
        euphonic.cli.powder_map.main(powder_map_args + [output_file]
                                     + quick_calc_params)
        assert os.path.exists(output_file)

    @pytest.mark.parametrize('powder_map_args', [
        [graphite_fc_file, '--save-json']])
    def test_plot_save_to_json(self, inject_mocks, tmpdir, powder_map_args):
        output_file = str(tmpdir.join('test.json'))
        euphonic.cli.powder_map.main(powder_map_args + [output_file]
                                     + quick_calc_params)
        spec = Spectrum2D.from_json_file(output_file)
        assert isinstance(spec, Spectrum2D)

    @pytest.mark.parametrize('powder_map_args', [
        [os.path.join(get_data_path(), 'util', 'qgrid_444.txt')]])
    def test_invalid_file_raises_value_error(self, powder_map_args):
        with pytest.raises(ValueError):
            euphonic.cli.powder_map.main(powder_map_args)

    @pytest.mark.phonopy_reader
    @pytest.mark.multiple_extras
    @pytest.mark.parametrize('powder_map_args', [
        [get_data_path(
            'qpoint_phonon_modes', 'quartz',
            'quartz_bandstructure_qpoint_phonon_modes.json')]])
    def test_qpoint_modes_raises_type_error(self, powder_map_args):
        with pytest.raises(TypeError):
            euphonic.cli.powder_map.main(powder_map_args)

    @pytest.mark.phonopy_reader
    @pytest.mark.multiple_extras
    @pytest.mark.parametrize('powder_map_args', [
        [nacl_prim_fc_file, '--weights=dos']])
    def test_weights_emits_deprecation_warning(
            self, inject_mocks, powder_map_args):
        with pytest.warns(DeprecationWarning):
            euphonic.cli.powder_map.main(powder_map_args + quick_calc_params)

    @pytest.mark.parametrize('powder_map_args', [
        [nacl_prim_fc_file, '-w=incoherent']])
    def test_invalid_weighting_raises_causes_exit(self, powder_map_args):
        # Argparse should call sys.exit on invalid choices
        with pytest.raises(SystemExit) as err:
            euphonic.cli.powder_map.main(powder_map_args)
        assert err.type == SystemExit
        assert err.value.code == 2

    @pytest.mark.brille
    @pytest.mark.multiple_extras
    @pytest.mark.parametrize('powder_map_args', [
        [nacl_prim_fc_file, '--use-brille', '--brille-grid-type', 'grid']])
    def test_invalid_brille_grid_raises_causes_exit(self, powder_map_args):
        # Argparse should call sys.exit on invalid choices
        with pytest.raises(SystemExit) as err:
            euphonic.cli.powder_map.main(powder_map_args)
        assert err.type == SystemExit
        assert err.value.code == 2

    @pytest.mark.phonopy_reader
    @pytest.mark.multiple_extras
    @pytest.mark.parametrize('powder_map_args', [
        [nacl_prim_fc_file, '-w=coherent', '--pdos', 'Na']])
    def test_coherent_weighting_and_pdos_raises_value_error(
            self, powder_map_args):
        with pytest.raises(ValueError):
            euphonic.cli.powder_map.main(powder_map_args + quick_calc_params)

    @pytest.mark.parametrize('powder_map_args', [
        [nacl_prim_fc_file, '--pdos']])
    def test_no_pdos_args_raises_causes_exit(self, powder_map_args):
        with pytest.raises(SystemExit) as err:
            euphonic.cli.powder_map.main(powder_map_args)
        assert err.type == SystemExit
        assert err.value.code == 2

    @pytest.mark.parametrize('powder_map_args', [
        [nacl_prim_fc_file, '--pdos', 'Na', 'Cl']])
    def test_multiple_pdos_args_raises_causes_exit(self, powder_map_args):
        with pytest.raises(SystemExit) as err:
            euphonic.cli.powder_map.main(powder_map_args)
        assert err.type == SystemExit
        assert err.value.code == 2


@patch('matplotlib.pyplot.show')
@pytest.mark.skip(reason='Only run if you want to regenerate the test data')
def test_regenerate_powder_map_data(_):
    # Read from existing file first to allow option of only replacing for
    # certain test cases or keys
    try:
        with open(powder_map_output_file, 'r') as json_file:
            json_data = json.load(json_file)
    except FileNotFoundError:
        json_data = {}

    all_powder_map_params = (powder_map_params
                             + powder_map_params_from_phonopy
                             + powder_map_params_macos_segfault
                             + powder_map_params_brille)
    for powder_map_param in all_powder_map_params:
        euphonic.cli.powder_map.main(powder_map_param)

        matplotlib.pyplot.gcf().tight_layout()  # Force tick labels to be set
<<<<<<< HEAD
=======

        # Retrieve with gcf and write to file
>>>>>>> aa3cc287
        image_data = get_current_plot_image_data()
        # Optionally only write certain keys
        keys_to_replace = []
        if len(keys_to_replace) > 0:
            for key in keys_to_replace:
                json_data[args_to_key(powder_map_param)][key] = image_data[key]
        else:
            json_data[args_to_key(powder_map_param)] = image_data

    with open(powder_map_output_file, 'w+') as json_file:
        json.dump(json_data, json_file, indent=4)<|MERGE_RESOLUTION|>--- conflicted
+++ resolved
@@ -299,11 +299,8 @@
         euphonic.cli.powder_map.main(powder_map_param)
 
         matplotlib.pyplot.gcf().tight_layout()  # Force tick labels to be set
-<<<<<<< HEAD
-=======
 
         # Retrieve with gcf and write to file
->>>>>>> aa3cc287
         image_data = get_current_plot_image_data()
         # Optionally only write certain keys
         keys_to_replace = []
