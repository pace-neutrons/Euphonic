import sys
import os
import json
from unittest.mock import patch

import pytest
import numpy.testing as npt

from euphonic import Spectrum1DCollection
from tests_and_analysis.test.utils import (
    get_data_path, get_castep_path, get_phonopy_path)
from tests_and_analysis.test.script_tests.utils import (
    get_script_test_data_path, get_plot_line_data, args_to_key)

pytestmark = pytest.mark.matplotlib
# Allow tests with matplotlib marker to be collected and
# deselected if Matplotlib is not installed
try:
    import matplotlib.pyplot
    import euphonic.cli.dispersion
except ModuleNotFoundError:
    pass

cahgo2_fc_file = get_phonopy_path('CaHgO2', 'mp-7041-20180417.yaml')
lzo_fc_file = get_data_path('force_constants', 'LZO_force_constants.json')
nacl_fc_file = get_phonopy_path('NaCl_cli_test', 'force_constants.hdf5')
nacl_phonon_file = get_phonopy_path('NaCl', 'band', 'band.yaml')
nacl_hdf5_file = get_phonopy_path('NaCl', 'band', 'band.hdf5')
nacl_no_evec_hdf5_file = get_phonopy_path('NaCl', 'band', 'band_no_evec.hdf5')
quartz_json_file = get_data_path(
    'qpoint_phonon_modes', 'quartz',
    'quartz_bandstructure_qpoint_phonon_modes.json')
quartz_no_evec_json_file = get_data_path(
    'qpoint_frequencies', 'quartz',
    'quartz_bandstructure_qpoint_frequencies.json')
disp_output_file = get_script_test_data_path('dispersion.json')
disp_params =  [
    [lzo_fc_file],
    [quartz_json_file],
    [quartz_json_file, '--btol=1000'],
    [quartz_no_evec_json_file]]
disp_params_from_phonopy =  [
    [cahgo2_fc_file],
    [cahgo2_fc_file, '--energy-unit=hartree'],
    [cahgo2_fc_file, '--x-label=wavenumber', '--y-label=Energy (meV)',
     '--title=CaHgO2'],
    [cahgo2_fc_file, '-u=1/cm', '--e-min=200'],
    [cahgo2_fc_file, '--e-min=30', '--e-max=100'],
    [cahgo2_fc_file, '--length-unit=bohr', '--q-spacing=0.04'],
    [cahgo2_fc_file, '--q-spacing=0.02'],
    [cahgo2_fc_file, '--asr'],
    [cahgo2_fc_file, '--asr=realspace'],
    [nacl_fc_file],
    [nacl_phonon_file],
    [nacl_hdf5_file],
    [nacl_no_evec_hdf5_file],
    [cahgo2_fc_file, '--reorder']]


class TestRegression:

    @pytest.fixture
    def inject_mocks(self, mocker):
        # Prevent calls to show so we can get the current figure using
        # gcf()
        mocker.patch('matplotlib.pyplot.show')
        mocker.resetall()

    def teardown_method(self):
        # Ensure figures are closed
        matplotlib.pyplot.close('all')

    def run_dispersion_and_test_result(self, dispersion_args):
        euphonic.cli.dispersion.main(dispersion_args)

<<<<<<< HEAD
        line_data = get_plot_line_data()
=======
        line_data = get_current_plot_line_data()
        # Only use first axis xy_data to save space
        # and avoid regenerating data after refactoring
        line_data['xy_data'] = line_data['xy_data'][0]
>>>>>>> 6ce22788

        with open(disp_output_file, 'r') as f:
            expected_line_data = json.load(f)[args_to_key(dispersion_args)]
        # Increase tolerance if asr present - can give slightly
        # different results with different libs
        if any(['--asr' in arg for arg in dispersion_args]):
            atol = 5e-6
        else:
            atol = sys.float_info.epsilon
        for key, expected_val in expected_line_data.items():
            if key == 'xy_data':
                # numpy can only auto convert 2D lists - xy_data has
                # dimensions (n_lines, 2, n_points) so check in a loop
                for idx, line in enumerate(expected_val):
                    npt.assert_allclose(
                        line, line_data[key][idx],
                        atol=atol)
            else:
                assert expected_val == line_data[key]


    @pytest.mark.parametrize('dispersion_args', disp_params)
    def test_dispersion_plot_data(self, inject_mocks, dispersion_args):
        self.run_dispersion_and_test_result(dispersion_args)

    @pytest.mark.phonopy_reader
    @pytest.mark.multiple_extras
    @pytest.mark.parametrize('dispersion_args', disp_params_from_phonopy)
    def test_dispersion_plot_data_from_phonopy(
            self, inject_mocks, dispersion_args):
        self.run_dispersion_and_test_result(dispersion_args)

    @pytest.mark.parametrize('dispersion_args', [
        [quartz_json_file, '--save-to'],
        [quartz_json_file, '-s']])
    def test_plot_save_to_file(self, inject_mocks, tmpdir, dispersion_args):
        output_file = str(tmpdir.join('test.png'))
        euphonic.cli.dispersion.main(dispersion_args + [output_file])
        assert os.path.exists(output_file)

    @pytest.mark.parametrize('dispersion_args', [
        [quartz_json_file, '--save-json'],
        [lzo_fc_file, '--save-json']])
    def test_plot_save_to_json(self, inject_mocks, tmpdir, dispersion_args):
        output_file = str(tmpdir.join('test.json'))
        euphonic.cli.dispersion.main(dispersion_args + [output_file])
        spec = Spectrum1DCollection.from_json_file(output_file)
        assert isinstance(spec, Spectrum1DCollection)

    @pytest.mark.parametrize('dispersion_args', [
        [quartz_no_evec_json_file, '--reorder']])
    def test_no_evecs_with_reorder_raises_type_error(self, dispersion_args):
        with pytest.raises(TypeError):
            euphonic.cli.dispersion.main(dispersion_args)

    @pytest.mark.parametrize('dispersion_args', [
        [get_data_path('crystal', 'crystal_LZO.json')],
        [get_data_path('force_constants', 'NaCl', 'FORCE_CONSTANTS')]])
    def test_invalid_file_raises_value_error(self, dispersion_args):
        with pytest.raises(ValueError):
            euphonic.cli.dispersion.main(dispersion_args)


@patch('matplotlib.pyplot.show')
@pytest.mark.skip(reason='Only run if you want to regenerate the test data')
def test_regenerate_disp_data(_):
    # Read from existing file first to allow option of only replacing for
    # certain test cases or keys
    try:
        with open(disp_output_file, 'r') as json_file:
            json_data = json.load(json_file)
    except FileNotFoundError:
        json_data = {}

    all_disp_params = (disp_params
                       + disp_params_from_phonopy)
    for disp_param in all_disp_params:
        # Generate current figure for us to retrieve with gcf
        euphonic.cli.dispersion.main(disp_param)

        # Retrieve with gcf and write to file
<<<<<<< HEAD
        line_data = get_plot_line_data()
=======
        line_data = get_current_plot_line_data()
        # Only use first axis xy_data to save space
        # and avoid regenerating data after refactoring
        line_data['xy_data'] = line_data['xy_data'][0]

>>>>>>> 6ce22788
        # Optionally only write certain keys
        keys_to_replace = []
        if len(keys_to_replace) > 0:
            for key in keys_to_replace:
                json_data[args_to_key(disp_param)][key] = line_data[key]
        else:
            json_data[args_to_key(disp_param)] = line_data

    with open(disp_output_file, 'w+') as json_file:
        json.dump(json_data, json_file, indent=4)<|MERGE_RESOLUTION|>--- conflicted
+++ resolved
@@ -73,14 +73,10 @@
     def run_dispersion_and_test_result(self, dispersion_args):
         euphonic.cli.dispersion.main(dispersion_args)
 
-<<<<<<< HEAD
         line_data = get_plot_line_data()
-=======
-        line_data = get_current_plot_line_data()
         # Only use first axis xy_data to save space
         # and avoid regenerating data after refactoring
         line_data['xy_data'] = line_data['xy_data'][0]
->>>>>>> 6ce22788
 
         with open(disp_output_file, 'r') as f:
             expected_line_data = json.load(f)[args_to_key(dispersion_args)]
@@ -162,15 +158,11 @@
         euphonic.cli.dispersion.main(disp_param)
 
         # Retrieve with gcf and write to file
-<<<<<<< HEAD
         line_data = get_plot_line_data()
-=======
-        line_data = get_current_plot_line_data()
         # Only use first axis xy_data to save space
         # and avoid regenerating data after refactoring
         line_data['xy_data'] = line_data['xy_data'][0]
 
->>>>>>> 6ce22788
         # Optionally only write certain keys
         keys_to_replace = []
         if len(keys_to_replace) > 0:
